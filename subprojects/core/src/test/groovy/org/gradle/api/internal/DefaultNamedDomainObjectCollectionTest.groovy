/*
 * Copyright 2009 the original author or authors.
 *
 * Licensed under the Apache License, Version 2.0 (the "License");
 * you may not use this file except in compliance with the License.
 * You may obtain a copy of the License at
 *
 *      http://www.apache.org/licenses/LICENSE-2.0
 *
 * Unless required by applicable law or agreed to in writing, software
 * distributed under the License is distributed on an "AS IS" BASIS,
 * WITHOUT WARRANTIES OR CONDITIONS OF ANY KIND, either express or implied.
 * See the License for the specific language governing permissions and
 * limitations under the License.
 */

package org.gradle.api.internal

import org.gradle.api.Namer
import org.gradle.api.Rule
import org.gradle.api.internal.collections.IterationOrderRetainingSetElementSource
import org.gradle.internal.reflect.DirectInstantiator
import org.gradle.internal.reflect.Instantiator

class DefaultNamedDomainObjectCollectionTest extends AbstractNamedDomainObjectCollectionSpec<Bean> {

    private final Namer<Bean> namer = new Namer<Bean>() {
        String determineName(Bean bean) { return bean.name }
    };

    Instantiator instantiator = DirectInstantiator.INSTANCE
    Set<Bean> store

    final DefaultNamedDomainObjectCollection<Bean> container = new DefaultNamedDomainObjectCollection<Bean>(Bean, new IterationOrderRetainingSetElementSource<Bean>(), instantiator, namer)
    final Bean a = new BeanSub1("a")
    final Bean b = new BeanSub1("b")
    final Bean c = new BeanSub1("c")
    final Bean d = new BeanSub2("d")
    final boolean externalProviderAllowed = true

    def setup() {
        container.clear()
    }

    def "named finds objects created by rules"() {
        def rule = Mock(Rule)
        def bean = new Bean("bean")

        given:
        container.addRule(rule)

        when:
        def result = container.named("bean")

        then:
        result.present
        result.get() == bean

        and:
        1 * rule.apply("bean") >> {
            container.add(bean)
        }
        0 * rule._
    }

    def "named finds objects added to container"() {
        container.add(a)
        when:
        def result = container.named("a")
        then:
        result.present
        result.get() == a
    }

    def "getNames"() {
        expect:
        container.getNames().isEmpty()

        when:
        container.add(new Bean("bean1"))
        container.add(new Bean("bean2"))
        container.add(new Bean("bean3"))
        then:
        container.names == ["bean1", "bean2", "bean3"] as SortedSet
    }

    def "returns null element with name is not present and there are no rules to create it"() {
        expect:
        container.findByName("bean") == null
    }

    def "invokes rule to create element when element with name cannot be located"() {
        def rule = Mock(Rule)
        def bean = new Bean("bean")

        given:
        container.addRule(rule)

        when:
        def result = container.findByName("bean")

        then:
        result == bean

        and:
        1 * rule.apply("bean") >> { container.add(bean) }
        0 * rule._
    }

    def "invokes rule once only when element cannot be located"() {
        def rule = Mock(Rule)

        given:
        container.addRule(rule)

        when:
        def result = container.findByName("bean")

        then:
        result == null

        and:
        1 * rule.apply("bean")
        0 * rule._
    }

    def "does not invoke rule when element with name is available"() {
        def rule = Mock(Rule)
        def bean = new Bean("bean")

        given:
        container.addRule(rule)
        container.add(bean)

        when:
        def result = container.findByName("bean")

        then:
        result == bean

        and:
        0 * rule._
    }

    def "can configure domain objects through provider"() {
        container.add(a)
        when:
        def result = container.named("a")
        result.configure {
            it.value = "changed"
        }
        then:
        result.get().value == "changed"
    }

<<<<<<< HEAD
    def "can remove element using named provider"() {
        def bean = new Bean("bean")

        given:
        container.add(bean)

        when:
        def provider = container.named('bean')

        then:
        provider.present
        provider.orNull == bean

        when:
        container.remove(provider)

        then:
        container.names.toList() == []

        and:
        !provider.present
        provider.orNull == null

        when:
        provider.get()

        then:
        def ex = thrown(IllegalStateException)
        ex.message == "No value has been specified for this provider."
=======
    def "can extract schema from collection with domain objects"() {
        container.add(a)
        expect:
        assertSchemaIs(
            a: "DefaultNamedDomainObjectCollectionTest.BeanSub1"
        )
        // schema isn't cached
        container.add(b)
        container.add(d)
        assertSchemaIs(
            a: "DefaultNamedDomainObjectCollectionTest.BeanSub1",
            b: "DefaultNamedDomainObjectCollectionTest.BeanSub1",
            d: "DefaultNamedDomainObjectCollectionTest.BeanSub2"
        )
    }

    def "can extract schema from empty collection"() {
        expect:
        assertSchemaIs([:])
    }

    protected void assertSchemaIs(Map<String, String> expectedSchema) {
        def actualSchema = container.collectionSchema
        Map<String, String> actualSchemaMap = actualSchema.elements.collectEntries { schema ->
            [ schema.name, schema.publicType.simpleName ]
        }
        // Same size
        assert expectedSchema.size() == actualSchemaMap.size()
        // Same keys
        assert expectedSchema.keySet().containsAll(actualSchemaMap.keySet())
        // Keys have the same values
        expectedSchema.each { entry ->
            assert entry.value == actualSchemaMap[entry.key]
        }
>>>>>>> d8d073ae
    }

    static class Bean {
        public final String name

        String value = "original"

        Bean(String name) {
            this.name = name
        }

        @Override
        String toString() {
            return name
        }
    }

    static class BeanSub1 extends Bean {
        BeanSub1(String name) {
            super(name)
        }
    }

    static class BeanSub2 extends Bean {
        BeanSub2(String name) {
            super(name)
        }
    }
}<|MERGE_RESOLUTION|>--- conflicted
+++ resolved
@@ -153,7 +153,6 @@
         result.get().value == "changed"
     }
 
-<<<<<<< HEAD
     def "can remove element using named provider"() {
         def bean = new Bean("bean")
 
@@ -183,7 +182,8 @@
         then:
         def ex = thrown(IllegalStateException)
         ex.message == "No value has been specified for this provider."
-=======
+    }
+
     def "can extract schema from collection with domain objects"() {
         container.add(a)
         expect:
@@ -218,7 +218,6 @@
         expectedSchema.each { entry ->
             assert entry.value == actualSchemaMap[entry.key]
         }
->>>>>>> d8d073ae
     }
 
     static class Bean {
