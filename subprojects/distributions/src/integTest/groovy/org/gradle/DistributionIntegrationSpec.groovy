--- conflicted
+++ resolved
@@ -38,11 +38,7 @@
     abstract String getDistributionLabel()
 
     int getLibJarsCount() {
-<<<<<<< HEAD
-        194
-=======
-        195
->>>>>>> 02c5c614
+        196
     }
 
     def "no duplicate entries"() {
