/*
 * Copyright 2011 the original author or authors.
 *
 * Licensed under the Apache License, Version 2.0 (the "License");
 * you may not use this file except in compliance with the License.
 * You may obtain a copy of the License at
 *
 *      http://www.apache.org/licenses/LICENSE-2.0
 *
 * Unless required by applicable law or agreed to in writing, software
 * distributed under the License is distributed on an "AS IS" BASIS,
 * WITHOUT WARRANTIES OR CONDITIONS OF ANY KIND, either express or implied.
 * See the License for the specific language governing permissions and
 * limitations under the License.
 */

package org.gradle.integtests.daemon

import org.gradle.configuration.GradleLauncherMetaData
import org.gradle.launcher.DaemonClient
import org.gradle.launcher.DaemonConnector
import org.gradle.launcher.DaemonRegistry
import org.gradle.launcher.protocol.Stop
import org.gradle.logging.internal.OutputEventListener
import org.gradle.messaging.remote.Address
import org.gradle.messaging.remote.internal.Connection
import org.gradle.util.TemporaryFolder
import org.junit.Rule
import spock.lang.Specification
import spock.lang.Timeout
import org.gradle.launcher.ExternalDaemonConnector
import org.gradle.launcher.PersistentDaemonRegistry
import spock.lang.Ignore

/**
 * @author: Szczepan Faber, created at: 8/18/11
 */
@Ignore
class DaemonFunctionalTest extends Specification {

    @Rule public final TemporaryFolder temp = new TemporaryFolder()
    DaemonConnector connector
    DaemonRegistry reg
    List<Connection> cleanMe = []
    OutputEventListener listener = Mock()

    //cannot use setup() because temp folder will get the proper name
    def prepare() {
        //connector with short-lived daemons
        connector = new ExternalDaemonConnector(temp.testDir, 10000)
        reg = connector.daemonRegistry
    }

    def cleanup() {
        cleanMe.each { it.stop() }
        printDaemonLog()
//        new DaemonClient(connector, new GradleLauncherMetaData(), listener).stop()
//      TODO SF not sure if needed, comented out for now
    }

    @Timeout(30) //healthy timeout just in case
    def "daemons expire"() {
        when:
        prepare()
        connector = new ExternalDaemonConnector(temp.testDir, 500) //0.5 sec expiry time
        def c = connect()

        then:
        poll { assert reg.all.size() == 1 }

        when:
        c.stop()

        then:
        poll {
            assert reg.idle.size() == 1
        }

        poll(2000) {
            assert reg.all.size() == 0
        }
    }

    @Timeout(30)
    def "knows status of the daemon"() {
        when:
        prepare()

        then:
        assert reg.busy.size() == 0
        assert reg.idle.size() == 0

        when:
        def connection = connect()

        then:
        poll {
            assert reg.busy.size() == 1
            assert reg.idle.size() == 0
        }

        when:
        connection.stop();

        then:
        poll {
            assert reg.busy.size() == 0
            assert reg.idle.size() == 1
        }
    }

    @Timeout(30)
    def "spins new daemon if all are busy"() {
        when:
        prepare()

        then:
        assert reg.busy.size() == 0
        assert reg.idle.size() == 0

        when:
        def connection = connect()

        then:
        poll {
            assert reg.busy.size() == 1
            assert reg.idle.size() == 0
        }

        when:
        def connectionTwo = connect()

        then:
        poll {
            assert reg.busy.size() == 2
            assert reg.idle.size() == 0
        }
    }

    static class AddressStub implements Address {
        String getDisplayName() {
            return "foo";
        }
    }

<<<<<<< HEAD
    @Timeout(30)
    def "registry deletes the bin files"() {
        prepare()

        def daemonRegistry = new PersistentDaemonRegistry(temp.dir)
        def reg = daemonRegistry.newEntry();


        reg.store(new AddressStub());

        when:
        reg.remove();

        then:
        daemonRegistry.all.size() == 0
        //TODO SF - not yet implemented
        //daemonRegistry.registryFolder.list().length == 0
    }

    @Timeout(30)
=======
    @Timeout(10)
>>>>>>> 73b3879b
    def "cleans up registry"() {
        prepare()

        when:
        def connection = connect()
        then:
        poll { assert reg.all.size() == 1 }

        when:
        connection.dispatch(new Stop(new GradleLauncherMetaData()))

        then:
        poll {
            assert reg.all.size() == 0
        }
    }

    @Timeout(30)
    def "stops idle daemon"() {
        prepare()

        when:
        def connection = connect()
        connection.stop()

        then:
        poll { assert reg.idle.size() == 1 }

        when:
        new DaemonClient(connector, new GradleLauncherMetaData(), listener).stop()

        then:
        poll { assert reg.all.size() == 0 }
    }

    @Timeout(30)
    def "stops busy daemon"() {
        prepare()
        OutputEventListener listener = Mock()

        when:
        def connection = connect()

        then:
        poll { assert reg.busy.size() == 1 }

        when:
        new DaemonClient(connector, new GradleLauncherMetaData(), listener).stop()

        then:
        poll { assert reg.all.size() == 0 }
    }

    @Timeout(30)
    def "stops all daemons"() {
        prepare()
        OutputEventListener listener = Mock()

        when:
        def connection = connect()

        then:
        poll { assert reg.busy.size() == 1 }

        when:
        def connectionTwo = connect()

        then:
        poll { assert reg.busy.size() == 2 }

        when:
        def connectionThree = connect()

        then:
        poll { assert reg.busy.size() == 3 }

        when:
        connectionTwo.stop()
        connectionThree.stop()

        then:
        poll {
            assert reg.idle.size() == 2
            assert reg.busy.size() == 1
        }

        when:
        new DaemonClient(connector, new GradleLauncherMetaData(), listener).stop()

        then:
        poll {
            assert reg.all.size() == 0
        }
    }

    private Connection<Object> connect() {
        def c = connector.connect()
        cleanMe << c
        return c
    }

    void printDaemonLog() {
        print(getDaemonLog())
    }

    String getDaemonLog() {
        String out = ''
        int i = 1;
        reg.daemonDir.logs.each {
            out += "\n"
            out += "*** daemon #$i log:\n"
            out += "$it.text\n"
            i++
        }
        return out
    }

    //simplistic polling assertion. attempts asserting every x millis up to some max timeout
    void poll(int timeout = 15000, Closure assertion) {
        int x = 0;
        while(true) {
            try {
                assertion()
                return
            } catch (Throwable t) {
                Thread.sleep(200);
                x += 200;
                if (x > timeout) {
                    throw t;
                }
            }
        }
    }
}<|MERGE_RESOLUTION|>--- conflicted
+++ resolved
@@ -20,6 +20,7 @@
 import org.gradle.launcher.DaemonClient
 import org.gradle.launcher.DaemonConnector
 import org.gradle.launcher.DaemonRegistry
+import org.gradle.launcher.ExternalDaemonConnector
 import org.gradle.launcher.protocol.Stop
 import org.gradle.logging.internal.OutputEventListener
 import org.gradle.messaging.remote.Address
@@ -28,14 +29,10 @@
 import org.junit.Rule
 import spock.lang.Specification
 import spock.lang.Timeout
-import org.gradle.launcher.ExternalDaemonConnector
-import org.gradle.launcher.PersistentDaemonRegistry
-import spock.lang.Ignore
 
 /**
  * @author: Szczepan Faber, created at: 8/18/11
  */
-@Ignore
 class DaemonFunctionalTest extends Specification {
 
     @Rule public final TemporaryFolder temp = new TemporaryFolder()
@@ -143,30 +140,7 @@
         }
     }
 
-<<<<<<< HEAD
-    @Timeout(30)
-    def "registry deletes the bin files"() {
-        prepare()
-
-        def daemonRegistry = new PersistentDaemonRegistry(temp.dir)
-        def reg = daemonRegistry.newEntry();
-
-
-        reg.store(new AddressStub());
-
-        when:
-        reg.remove();
-
-        then:
-        daemonRegistry.all.size() == 0
-        //TODO SF - not yet implemented
-        //daemonRegistry.registryFolder.list().length == 0
-    }
-
-    @Timeout(30)
-=======
-    @Timeout(10)
->>>>>>> 73b3879b
+    @Timeout(30)
     def "cleans up registry"() {
         prepare()
 
@@ -285,15 +259,15 @@
     }
 
     //simplistic polling assertion. attempts asserting every x millis up to some max timeout
-    void poll(int timeout = 15000, Closure assertion) {
+    void poll(int timeout = 2000, Closure assertion) {
         int x = 0;
         while(true) {
             try {
                 assertion()
                 return
             } catch (Throwable t) {
-                Thread.sleep(200);
-                x += 200;
+                Thread.sleep(100);
+                x += 100;
                 if (x > timeout) {
                     throw t;
                 }
